--- conflicted
+++ resolved
@@ -1,150 +1,146 @@
-<project xmlns="http://maven.apache.org/POM/4.0.0" xmlns:xsi="http://www.w3.org/2001/XMLSchema-instance" xsi:schemaLocation="http://maven.apache.org/POM/4.0.0 http://maven.apache.org/xsd/maven-4.0.0.xsd">
-	<modelVersion>4.0.0</modelVersion>
-
-	<parent>
-		<groupId>com.holon-platform</groupId>
-		<artifactId>parent</artifactId>
-		<version>1.0.12-SNAPSHOT</version>
-	</parent>
-
-	<groupId>com.holon-platform.core</groupId>
+<project xmlns="http://maven.apache.org/POM/4.0.0" xmlns:xsi="http://www.w3.org/2001/XMLSchema-instance" xsi:schemaLocation="http://maven.apache.org/POM/4.0.0 http://maven.apache.org/xsd/maven-4.0.0.xsd">
+	<modelVersion>4.0.0</modelVersion>
+
+	<parent>
+		<groupId>com.holon-platform</groupId>
+		<artifactId>parent</artifactId>
+		<version>1.0.12-SNAPSHOT</version>
+	</parent>
+
+	<groupId>com.holon-platform.core</groupId>
 	<artifactId>holon-root</artifactId>
-<<<<<<< HEAD
 	<version>5.2.0-SNAPSHOT</version>
-=======
-	<version>5.1.2-SNAPSHOT</version>
->>>>>>> 2f9a2601
-
-	<packaging>pom</packaging>
-
-	<name>${project.groupId}:${project.artifactId}</name>
-
-	<description>Holon core root pom</description>
-	<url>https://holon-platform.com</url>
-
-	<organization>
-		<name>The Holon Platform</name>
-		<url>https://holon-platform.com</url>
-	</organization>
-
-	<licenses>
-		<license>
-			<name>Apache License Version 2.0</name>
-			<url>http://www.apache.org/licenses/LICENSE-2.0</url>
-			<distribution>repo</distribution>
-		</license>
-	</licenses>
-
-	<developers>
-		<developer>
-			<name>Holon development team</name>
-			<email>dev@holon-platform.com</email>
-			<organization>The Holon Platform</organization>
-			<organizationUrl>https://holon-platform.com</organizationUrl>
-		</developer>
-	</developers>
-
-	<issueManagement>
-		<url>https://github.com/holon-platform/holon-core/issues</url>
-		<system>GitHub Issues</system>
-	</issueManagement>
-
-	<scm>
-		<connection>scm:git:https://github.com/holon-platform/holon-core.git</connection>
-		<url>https://github.com/holon-platform/holon-core</url>
-		<developerConnection>scm:git:https://github.com/holon-platform/holon-core.git</developerConnection>
-		<tag>HEAD</tag>
-	</scm>
-
-	<properties>
-		<project.build.sourceEncoding>UTF-8</project.build.sourceEncoding>
-
-		<!-- pre-releases package name -->
-		<bintray.package>holon-core</bintray.package>
-
-		<!-- Annotation api -->
-		<annotation-api.version>1.2</annotation-api.version>
-
-		<!-- slf4j -->
-		<slf4j.version>1.7.25</slf4j.version>
-
-		<!-- Apache commons lang -->
-		<commons.lang.version>3.7</commons.lang.version>
-
-		<!-- Bean validation -->
-		<bean.validation.version>1.1.0.Final</bean.validation.version>
-
-		<!-- Spring -->
-		<spring.version>4.3.17.RELEASE</spring.version>
-
-		<!-- Spring Security -->
-		<spring.security.version>4.2.6.RELEASE</spring.security.version>
-
-		<!-- Spring Boot -->
-		<spring.boot.version>1.5.13.RELEASE</spring.boot.version>
-
-	</properties>
-
-	<modules>
-		<module>core</module>
-		<module>http</module>
-		<module>auth</module>
-		<module>auth-jwt</module>
-		<module>spring</module>
-		<module>spring-security</module>
-		<module>spring-boot</module>
-		<module>starter</module>
-		<module>starter-security</module>
-		<module>starter-test</module>
-		<module>bom</module>
-		<module>bom-platform</module>
-		<module>documentation</module>
-	</modules>
-
-	<build>
-		<plugins>
-			<!-- Aggregate javadocs -->
-			<plugin>
-				<groupId>org.apache.maven.plugins</groupId>
-				<artifactId>maven-javadoc-plugin</artifactId>
-				<executions>
-					<execution>
-						<id>aggregate-javadocs</id>
-						<phase>package</phase>
-						<inherited>false</inherited>
-						<goals>
-							<goal>aggregate-jar</goal>
-						</goals>
-						<configuration>
-							<show>public</show>
-							<excludePackageNames>*.internal.*;*.examples.*</excludePackageNames>
-							<quiet>true</quiet>
-						</configuration>
-					</execution>
-				</executions>
-			</plugin>
-			<!-- Assembly apidocs -->
-			<plugin>
-				<groupId>org.apache.maven.plugins</groupId>
-				<artifactId>maven-assembly-plugin</artifactId>
-				<executions>
-					<execution>
-						<id>apidocs-assembly</id>
-						<phase>package</phase>
-						<inherited>false</inherited>
-						<configuration>
-							<appendAssemblyId>true</appendAssemblyId>
-							<descriptorRefs>
-								<descriptorRef>apidocs</descriptorRef>
-							</descriptorRefs>
-						</configuration>
-						<goals>
-							<goal>single</goal>
-						</goals>
-					</execution>
-				</executions>
-			</plugin>
-		</plugins>
-	</build>
-
+
+	<packaging>pom</packaging>
+
+	<name>${project.groupId}:${project.artifactId}</name>
+
+	<description>Holon core root pom</description>
+	<url>https://holon-platform.com</url>
+
+	<organization>
+		<name>The Holon Platform</name>
+		<url>https://holon-platform.com</url>
+	</organization>
+
+	<licenses>
+		<license>
+			<name>Apache License Version 2.0</name>
+			<url>http://www.apache.org/licenses/LICENSE-2.0</url>
+			<distribution>repo</distribution>
+		</license>
+	</licenses>
+
+	<developers>
+		<developer>
+			<name>Holon development team</name>
+			<email>dev@holon-platform.com</email>
+			<organization>The Holon Platform</organization>
+			<organizationUrl>https://holon-platform.com</organizationUrl>
+		</developer>
+	</developers>
+
+	<issueManagement>
+		<url>https://github.com/holon-platform/holon-core/issues</url>
+		<system>GitHub Issues</system>
+	</issueManagement>
+
+	<scm>
+		<connection>scm:git:https://github.com/holon-platform/holon-core.git</connection>
+		<url>https://github.com/holon-platform/holon-core</url>
+		<developerConnection>scm:git:https://github.com/holon-platform/holon-core.git</developerConnection>
+		<tag>HEAD</tag>
+	</scm>
+
+	<properties>
+		<project.build.sourceEncoding>UTF-8</project.build.sourceEncoding>
+
+		<!-- pre-releases package name -->
+		<bintray.package>holon-core</bintray.package>
+
+		<!-- Annotation api -->
+		<annotation-api.version>1.2</annotation-api.version>
+
+		<!-- slf4j -->
+		<slf4j.version>1.7.25</slf4j.version>
+
+		<!-- Apache commons lang -->
+		<commons.lang.version>3.7</commons.lang.version>
+
+		<!-- Bean validation -->
+		<bean.validation.version>1.1.0.Final</bean.validation.version>
+
+		<!-- Spring -->
+		<spring.version>4.3.17.RELEASE</spring.version>
+
+		<!-- Spring Security -->
+		<spring.security.version>4.2.6.RELEASE</spring.security.version>
+
+		<!-- Spring Boot -->
+		<spring.boot.version>1.5.13.RELEASE</spring.boot.version>
+
+	</properties>
+
+	<modules>
+		<module>core</module>
+		<module>http</module>
+		<module>auth</module>
+		<module>auth-jwt</module>
+		<module>spring</module>
+		<module>spring-security</module>
+		<module>spring-boot</module>
+		<module>starter</module>
+		<module>starter-security</module>
+		<module>starter-test</module>
+		<module>bom</module>
+		<module>bom-platform</module>
+		<module>documentation</module>
+	</modules>
+
+	<build>
+		<plugins>
+			<!-- Aggregate javadocs -->
+			<plugin>
+				<groupId>org.apache.maven.plugins</groupId>
+				<artifactId>maven-javadoc-plugin</artifactId>
+				<executions>
+					<execution>
+						<id>aggregate-javadocs</id>
+						<phase>package</phase>
+						<inherited>false</inherited>
+						<goals>
+							<goal>aggregate-jar</goal>
+						</goals>
+						<configuration>
+							<show>public</show>
+							<excludePackageNames>*.internal.*;*.examples.*</excludePackageNames>
+							<quiet>true</quiet>
+						</configuration>
+					</execution>
+				</executions>
+			</plugin>
+			<!-- Assembly apidocs -->
+			<plugin>
+				<groupId>org.apache.maven.plugins</groupId>
+				<artifactId>maven-assembly-plugin</artifactId>
+				<executions>
+					<execution>
+						<id>apidocs-assembly</id>
+						<phase>package</phase>
+						<inherited>false</inherited>
+						<configuration>
+							<appendAssemblyId>true</appendAssemblyId>
+							<descriptorRefs>
+								<descriptorRef>apidocs</descriptorRef>
+							</descriptorRefs>
+						</configuration>
+						<goals>
+							<goal>single</goal>
+						</goals>
+					</execution>
+				</executions>
+			</plugin>
+		</plugins>
+	</build>
+
 </project>