<project xmlns="http://maven.apache.org/POM/4.0.0"
	xmlns:xsi="http://www.w3.org/2001/XMLSchema-instance"
	xsi:schemaLocation="http://maven.apache.org/POM/4.0.0 http://maven.apache.org/xsd/maven-4.0.0.xsd">
	<modelVersion>4.0.0</modelVersion>

	<parent>
		<groupId>com.holon-platform.core</groupId>
		<artifactId>holon-root</artifactId>
<<<<<<< HEAD
		<version>5.2.0-SNAPSHOT</version>
=======
		<version>5.1.2-SNAPSHOT</version>
>>>>>>> 2f9a2601
	</parent>

	<artifactId>holon-spring-boot</artifactId>
	<packaging>jar</packaging>

	<name>${project.groupId}:${project.artifactId}</name>
	<description>Holon core Spring Boot integration</description>

	<url>https://holon-platform.com</url>

	<dependencies>

		<!-- Core Spring integration -->
		<dependency>
			<groupId>com.holon-platform.core</groupId>
			<artifactId>holon-spring</artifactId>
			<version>${project.version}</version>
		</dependency>

		<!-- Holon auth -->
		<dependency>
			<groupId>com.holon-platform.core</groupId>
			<artifactId>holon-auth</artifactId>
			<version>${project.version}</version>
		</dependency>
		<!-- Optional Holon auth JWT -->
		<dependency>
			<groupId>com.holon-platform.core</groupId>
			<artifactId>holon-auth-jwt</artifactId>
			<version>${project.version}</version>
			<optional>true</optional>
		</dependency>

		<!-- Spring Boot -->
		<dependency>
			<groupId>org.springframework.boot</groupId>
			<artifactId>spring-boot</artifactId>
			<version>${spring.boot.version}</version>
			<exclusions>
				<exclusion>
					<groupId>org.springframework</groupId>
					<artifactId>spring-core</artifactId>
				</exclusion>
				<exclusion>
					<groupId>org.springframework</groupId>
					<artifactId>spring-context</artifactId>
				</exclusion>
			</exclusions>
		</dependency>
		<dependency>
			<groupId>org.springframework.boot</groupId>
			<artifactId>spring-boot-autoconfigure</artifactId>
			<version>${spring.boot.version}</version>
		</dependency>

		<!-- Optional Spring web -->
		<dependency>
			<groupId>org.springframework</groupId>
			<artifactId>spring-web</artifactId>
			<version>${spring.version}</version>
			<optional>true</optional>
		</dependency>

		<!-- Test -->
		<dependency>
			<groupId>junit</groupId>
			<artifactId>junit</artifactId>
			<scope>test</scope>
		</dependency>
		<dependency>
			<groupId>ch.qos.logback</groupId>
			<artifactId>logback-classic</artifactId>
			<scope>test</scope>
		</dependency>
		<dependency>
			<groupId>org.slf4j</groupId>
			<artifactId>jcl-over-slf4j</artifactId>
			<version>${slf4j.version}</version>
			<scope>test</scope>
		</dependency>
		<dependency>
			<groupId>org.springframework</groupId>
			<artifactId>spring-test</artifactId>
			<version>${spring.version}</version>
			<scope>test</scope>
		</dependency>
		<dependency>
			<groupId>org.springframework.boot</groupId>
			<artifactId>spring-boot-test</artifactId>
			<version>${spring.boot.version}</version>
			<scope>test</scope>
		</dependency>

	</dependencies>

	<build>
		<plugins>
			<!-- JDK9 Automatic-Module-Name -->
			<plugin>
				<groupId>org.apache.maven.plugins</groupId>
				<artifactId>maven-jar-plugin</artifactId>
				<configuration>
					<archive>
						<manifestEntries>
							<Automatic-Module-Name>com.holonplatform.spring.boot</Automatic-Module-Name>
						</manifestEntries>
					</archive>
				</configuration>
			</plugin>
		</plugins>
	</build>

</project><|MERGE_RESOLUTION|>--- conflicted
+++ resolved
@@ -1,126 +1,122 @@
-<project xmlns="http://maven.apache.org/POM/4.0.0"
-	xmlns:xsi="http://www.w3.org/2001/XMLSchema-instance"
-	xsi:schemaLocation="http://maven.apache.org/POM/4.0.0 http://maven.apache.org/xsd/maven-4.0.0.xsd">
-	<modelVersion>4.0.0</modelVersion>
-
-	<parent>
-		<groupId>com.holon-platform.core</groupId>
+<project xmlns="http://maven.apache.org/POM/4.0.0"
+	xmlns:xsi="http://www.w3.org/2001/XMLSchema-instance"
+	xsi:schemaLocation="http://maven.apache.org/POM/4.0.0 http://maven.apache.org/xsd/maven-4.0.0.xsd">
+	<modelVersion>4.0.0</modelVersion>
+
+	<parent>
+		<groupId>com.holon-platform.core</groupId>
 		<artifactId>holon-root</artifactId>
-<<<<<<< HEAD
 		<version>5.2.0-SNAPSHOT</version>
-=======
-		<version>5.1.2-SNAPSHOT</version>
->>>>>>> 2f9a2601
-	</parent>
-
-	<artifactId>holon-spring-boot</artifactId>
-	<packaging>jar</packaging>
-
-	<name>${project.groupId}:${project.artifactId}</name>
-	<description>Holon core Spring Boot integration</description>
-
-	<url>https://holon-platform.com</url>
-
-	<dependencies>
-
-		<!-- Core Spring integration -->
-		<dependency>
-			<groupId>com.holon-platform.core</groupId>
-			<artifactId>holon-spring</artifactId>
-			<version>${project.version}</version>
-		</dependency>
-
-		<!-- Holon auth -->
-		<dependency>
-			<groupId>com.holon-platform.core</groupId>
-			<artifactId>holon-auth</artifactId>
-			<version>${project.version}</version>
-		</dependency>
-		<!-- Optional Holon auth JWT -->
-		<dependency>
-			<groupId>com.holon-platform.core</groupId>
-			<artifactId>holon-auth-jwt</artifactId>
-			<version>${project.version}</version>
-			<optional>true</optional>
-		</dependency>
-
-		<!-- Spring Boot -->
-		<dependency>
-			<groupId>org.springframework.boot</groupId>
-			<artifactId>spring-boot</artifactId>
-			<version>${spring.boot.version}</version>
-			<exclusions>
-				<exclusion>
-					<groupId>org.springframework</groupId>
-					<artifactId>spring-core</artifactId>
-				</exclusion>
-				<exclusion>
-					<groupId>org.springframework</groupId>
-					<artifactId>spring-context</artifactId>
-				</exclusion>
-			</exclusions>
-		</dependency>
-		<dependency>
-			<groupId>org.springframework.boot</groupId>
-			<artifactId>spring-boot-autoconfigure</artifactId>
-			<version>${spring.boot.version}</version>
-		</dependency>
-
-		<!-- Optional Spring web -->
-		<dependency>
-			<groupId>org.springframework</groupId>
-			<artifactId>spring-web</artifactId>
-			<version>${spring.version}</version>
-			<optional>true</optional>
-		</dependency>
-
-		<!-- Test -->
-		<dependency>
-			<groupId>junit</groupId>
-			<artifactId>junit</artifactId>
-			<scope>test</scope>
-		</dependency>
-		<dependency>
-			<groupId>ch.qos.logback</groupId>
-			<artifactId>logback-classic</artifactId>
-			<scope>test</scope>
-		</dependency>
-		<dependency>
-			<groupId>org.slf4j</groupId>
-			<artifactId>jcl-over-slf4j</artifactId>
-			<version>${slf4j.version}</version>
-			<scope>test</scope>
-		</dependency>
-		<dependency>
-			<groupId>org.springframework</groupId>
-			<artifactId>spring-test</artifactId>
-			<version>${spring.version}</version>
-			<scope>test</scope>
-		</dependency>
-		<dependency>
-			<groupId>org.springframework.boot</groupId>
-			<artifactId>spring-boot-test</artifactId>
-			<version>${spring.boot.version}</version>
-			<scope>test</scope>
-		</dependency>
-
-	</dependencies>
-
-	<build>
-		<plugins>
-			<!-- JDK9 Automatic-Module-Name -->
-			<plugin>
-				<groupId>org.apache.maven.plugins</groupId>
-				<artifactId>maven-jar-plugin</artifactId>
-				<configuration>
-					<archive>
-						<manifestEntries>
-							<Automatic-Module-Name>com.holonplatform.spring.boot</Automatic-Module-Name>
-						</manifestEntries>
-					</archive>
-				</configuration>
-			</plugin>
-		</plugins>
-	</build>
-
+	</parent>
+
+	<artifactId>holon-spring-boot</artifactId>
+	<packaging>jar</packaging>
+
+	<name>${project.groupId}:${project.artifactId}</name>
+	<description>Holon core Spring Boot integration</description>
+
+	<url>https://holon-platform.com</url>
+
+	<dependencies>
+
+		<!-- Core Spring integration -->
+		<dependency>
+			<groupId>com.holon-platform.core</groupId>
+			<artifactId>holon-spring</artifactId>
+			<version>${project.version}</version>
+		</dependency>
+
+		<!-- Holon auth -->
+		<dependency>
+			<groupId>com.holon-platform.core</groupId>
+			<artifactId>holon-auth</artifactId>
+			<version>${project.version}</version>
+		</dependency>
+		<!-- Optional Holon auth JWT -->
+		<dependency>
+			<groupId>com.holon-platform.core</groupId>
+			<artifactId>holon-auth-jwt</artifactId>
+			<version>${project.version}</version>
+			<optional>true</optional>
+		</dependency>
+
+		<!-- Spring Boot -->
+		<dependency>
+			<groupId>org.springframework.boot</groupId>
+			<artifactId>spring-boot</artifactId>
+			<version>${spring.boot.version}</version>
+			<exclusions>
+				<exclusion>
+					<groupId>org.springframework</groupId>
+					<artifactId>spring-core</artifactId>
+				</exclusion>
+				<exclusion>
+					<groupId>org.springframework</groupId>
+					<artifactId>spring-context</artifactId>
+				</exclusion>
+			</exclusions>
+		</dependency>
+		<dependency>
+			<groupId>org.springframework.boot</groupId>
+			<artifactId>spring-boot-autoconfigure</artifactId>
+			<version>${spring.boot.version}</version>
+		</dependency>
+
+		<!-- Optional Spring web -->
+		<dependency>
+			<groupId>org.springframework</groupId>
+			<artifactId>spring-web</artifactId>
+			<version>${spring.version}</version>
+			<optional>true</optional>
+		</dependency>
+
+		<!-- Test -->
+		<dependency>
+			<groupId>junit</groupId>
+			<artifactId>junit</artifactId>
+			<scope>test</scope>
+		</dependency>
+		<dependency>
+			<groupId>ch.qos.logback</groupId>
+			<artifactId>logback-classic</artifactId>
+			<scope>test</scope>
+		</dependency>
+		<dependency>
+			<groupId>org.slf4j</groupId>
+			<artifactId>jcl-over-slf4j</artifactId>
+			<version>${slf4j.version}</version>
+			<scope>test</scope>
+		</dependency>
+		<dependency>
+			<groupId>org.springframework</groupId>
+			<artifactId>spring-test</artifactId>
+			<version>${spring.version}</version>
+			<scope>test</scope>
+		</dependency>
+		<dependency>
+			<groupId>org.springframework.boot</groupId>
+			<artifactId>spring-boot-test</artifactId>
+			<version>${spring.boot.version}</version>
+			<scope>test</scope>
+		</dependency>
+
+	</dependencies>
+
+	<build>
+		<plugins>
+			<!-- JDK9 Automatic-Module-Name -->
+			<plugin>
+				<groupId>org.apache.maven.plugins</groupId>
+				<artifactId>maven-jar-plugin</artifactId>
+				<configuration>
+					<archive>
+						<manifestEntries>
+							<Automatic-Module-Name>com.holonplatform.spring.boot</Automatic-Module-Name>
+						</manifestEntries>
+					</archive>
+				</configuration>
+			</plugin>
+		</plugins>
+	</build>
+
 </project>