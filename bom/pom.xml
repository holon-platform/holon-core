<project xmlns="http://maven.apache.org/POM/4.0.0" xmlns:xsi="http://www.w3.org/2001/XMLSchema-instance" xsi:schemaLocation="http://maven.apache.org/POM/4.0.0 http://maven.apache.org/xsd/maven-4.0.0.xsd">
	<modelVersion>4.0.0</modelVersion>

	<parent>
		<groupId>com.holon-platform.core</groupId>
		<artifactId>holon-root</artifactId>
<<<<<<< HEAD
		<version>5.2.0-SNAPSHOT</version>
=======
		<version>5.1.2-SNAPSHOT</version>
>>>>>>> 2f9a2601
	</parent>

	<artifactId>holon-bom</artifactId>

	<packaging>pom</packaging>

	<name>${project.groupId}:${project.artifactId}</name>
	<description>Holon core BOM (Bill of Materials)</description>

	<url>https://holon-platform.com</url>

	<dependencyManagement>
		<dependencies>

			<!-- Core -->
			<dependency>
				<groupId>com.holon-platform.core</groupId>
				<artifactId>holon-core</artifactId>
				<version>${project.version}</version>
			</dependency>

			<!-- Auth -->
			<dependency>
				<groupId>com.holon-platform.core</groupId>
				<artifactId>holon-auth</artifactId>
				<version>${project.version}</version>
			</dependency>
			<dependency>
				<groupId>com.holon-platform.core</groupId>
				<artifactId>holon-auth-jwt</artifactId>
				<version>${project.version}</version>
			</dependency>

			<!-- HTTP support -->
			<dependency>
				<groupId>com.holon-platform.core</groupId>
				<artifactId>holon-http</artifactId>
				<version>${project.version}</version>
			</dependency>

			<!-- Spring support -->
			<dependency>
				<groupId>com.holon-platform.core</groupId>
				<artifactId>holon-spring</artifactId>
				<version>${project.version}</version>
			</dependency>
			<dependency>
				<groupId>com.holon-platform.core</groupId>
				<artifactId>holon-spring-security</artifactId>
				<version>${project.version}</version>
			</dependency>
			<dependency>
				<groupId>com.holon-platform.core</groupId>
				<artifactId>holon-spring-boot</artifactId>
				<version>${project.version}</version>
			</dependency>

			<!-- Spring Boot starters -->
			<dependency>
				<groupId>com.holon-platform.core</groupId>
				<artifactId>holon-starter</artifactId>
				<version>${project.version}</version>
			</dependency>
			<dependency>
				<groupId>com.holon-platform.core</groupId>
				<artifactId>holon-starter-security</artifactId>
				<version>${project.version}</version>
			</dependency>
			<dependency>
				<groupId>com.holon-platform.core</groupId>
				<artifactId>holon-starter-test</artifactId>
				<version>${project.version}</version>
			</dependency>

		</dependencies>

	</dependencyManagement>

</project><|MERGE_RESOLUTION|>--- conflicted
+++ resolved
@@ -1,90 +1,86 @@
-<project xmlns="http://maven.apache.org/POM/4.0.0" xmlns:xsi="http://www.w3.org/2001/XMLSchema-instance" xsi:schemaLocation="http://maven.apache.org/POM/4.0.0 http://maven.apache.org/xsd/maven-4.0.0.xsd">
-	<modelVersion>4.0.0</modelVersion>
-
-	<parent>
-		<groupId>com.holon-platform.core</groupId>
+<project xmlns="http://maven.apache.org/POM/4.0.0" xmlns:xsi="http://www.w3.org/2001/XMLSchema-instance" xsi:schemaLocation="http://maven.apache.org/POM/4.0.0 http://maven.apache.org/xsd/maven-4.0.0.xsd">
+	<modelVersion>4.0.0</modelVersion>
+
+	<parent>
+		<groupId>com.holon-platform.core</groupId>
 		<artifactId>holon-root</artifactId>
-<<<<<<< HEAD
 		<version>5.2.0-SNAPSHOT</version>
-=======
-		<version>5.1.2-SNAPSHOT</version>
->>>>>>> 2f9a2601
-	</parent>
-
-	<artifactId>holon-bom</artifactId>
-
-	<packaging>pom</packaging>
-
-	<name>${project.groupId}:${project.artifactId}</name>
-	<description>Holon core BOM (Bill of Materials)</description>
-
-	<url>https://holon-platform.com</url>
-
-	<dependencyManagement>
-		<dependencies>
-
-			<!-- Core -->
-			<dependency>
-				<groupId>com.holon-platform.core</groupId>
-				<artifactId>holon-core</artifactId>
-				<version>${project.version}</version>
-			</dependency>
-
-			<!-- Auth -->
-			<dependency>
-				<groupId>com.holon-platform.core</groupId>
-				<artifactId>holon-auth</artifactId>
-				<version>${project.version}</version>
-			</dependency>
-			<dependency>
-				<groupId>com.holon-platform.core</groupId>
-				<artifactId>holon-auth-jwt</artifactId>
-				<version>${project.version}</version>
-			</dependency>
-
-			<!-- HTTP support -->
-			<dependency>
-				<groupId>com.holon-platform.core</groupId>
-				<artifactId>holon-http</artifactId>
-				<version>${project.version}</version>
-			</dependency>
-
-			<!-- Spring support -->
-			<dependency>
-				<groupId>com.holon-platform.core</groupId>
-				<artifactId>holon-spring</artifactId>
-				<version>${project.version}</version>
-			</dependency>
-			<dependency>
-				<groupId>com.holon-platform.core</groupId>
-				<artifactId>holon-spring-security</artifactId>
-				<version>${project.version}</version>
-			</dependency>
-			<dependency>
-				<groupId>com.holon-platform.core</groupId>
-				<artifactId>holon-spring-boot</artifactId>
-				<version>${project.version}</version>
-			</dependency>
-
-			<!-- Spring Boot starters -->
-			<dependency>
-				<groupId>com.holon-platform.core</groupId>
-				<artifactId>holon-starter</artifactId>
-				<version>${project.version}</version>
-			</dependency>
-			<dependency>
-				<groupId>com.holon-platform.core</groupId>
-				<artifactId>holon-starter-security</artifactId>
-				<version>${project.version}</version>
-			</dependency>
-			<dependency>
-				<groupId>com.holon-platform.core</groupId>
-				<artifactId>holon-starter-test</artifactId>
-				<version>${project.version}</version>
-			</dependency>
-
-		</dependencies>
-
-	</dependencyManagement>
-
+	</parent>
+
+	<artifactId>holon-bom</artifactId>
+
+	<packaging>pom</packaging>
+
+	<name>${project.groupId}:${project.artifactId}</name>
+	<description>Holon core BOM (Bill of Materials)</description>
+
+	<url>https://holon-platform.com</url>
+
+	<dependencyManagement>
+		<dependencies>
+
+			<!-- Core -->
+			<dependency>
+				<groupId>com.holon-platform.core</groupId>
+				<artifactId>holon-core</artifactId>
+				<version>${project.version}</version>
+			</dependency>
+
+			<!-- Auth -->
+			<dependency>
+				<groupId>com.holon-platform.core</groupId>
+				<artifactId>holon-auth</artifactId>
+				<version>${project.version}</version>
+			</dependency>
+			<dependency>
+				<groupId>com.holon-platform.core</groupId>
+				<artifactId>holon-auth-jwt</artifactId>
+				<version>${project.version}</version>
+			</dependency>
+
+			<!-- HTTP support -->
+			<dependency>
+				<groupId>com.holon-platform.core</groupId>
+				<artifactId>holon-http</artifactId>
+				<version>${project.version}</version>
+			</dependency>
+
+			<!-- Spring support -->
+			<dependency>
+				<groupId>com.holon-platform.core</groupId>
+				<artifactId>holon-spring</artifactId>
+				<version>${project.version}</version>
+			</dependency>
+			<dependency>
+				<groupId>com.holon-platform.core</groupId>
+				<artifactId>holon-spring-security</artifactId>
+				<version>${project.version}</version>
+			</dependency>
+			<dependency>
+				<groupId>com.holon-platform.core</groupId>
+				<artifactId>holon-spring-boot</artifactId>
+				<version>${project.version}</version>
+			</dependency>
+
+			<!-- Spring Boot starters -->
+			<dependency>
+				<groupId>com.holon-platform.core</groupId>
+				<artifactId>holon-starter</artifactId>
+				<version>${project.version}</version>
+			</dependency>
+			<dependency>
+				<groupId>com.holon-platform.core</groupId>
+				<artifactId>holon-starter-security</artifactId>
+				<version>${project.version}</version>
+			</dependency>
+			<dependency>
+				<groupId>com.holon-platform.core</groupId>
+				<artifactId>holon-starter-test</artifactId>
+				<version>${project.version}</version>
+			</dependency>
+
+		</dependencies>
+
+	</dependencyManagement>
+
 </project>