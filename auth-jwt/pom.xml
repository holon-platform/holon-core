<project xmlns="http://maven.apache.org/POM/4.0.0"
	xmlns:xsi="http://www.w3.org/2001/XMLSchema-instance"
	xsi:schemaLocation="http://maven.apache.org/POM/4.0.0 http://maven.apache.org/xsd/maven-4.0.0.xsd">
	<modelVersion>4.0.0</modelVersion>

	<parent>
		<groupId>com.holon-platform.core</groupId>
		<artifactId>holon-root</artifactId>
<<<<<<< HEAD
		<version>5.2.0-SNAPSHOT</version>
=======
		<version>5.1.2-SNAPSHOT</version>
>>>>>>> 2f9a2601
	</parent>

	<artifactId>holon-auth-jwt</artifactId>
	<packaging>jar</packaging>

	<name>${project.groupId}:${project.artifactId}</name>
	<description>Holon Authentication and Authorization: JWT support</description>

	<url>https://holon-platform.com</url>

	<properties>
		<!-- JWT -->
		<jsonwebtoken.version>0.9.0</jsonwebtoken.version>

		<!-- Jackson (provided) -->
		<jackson.version>2.9.1</jackson.version>
	</properties>

	<dependencies>

		<!-- Holon Auth -->
		<dependency>
			<groupId>com.holon-platform.core</groupId>
			<artifactId>holon-auth</artifactId>
			<version>${project.version}</version>
		</dependency>

		<!-- JWT -->
		<dependency>
			<groupId>io.jsonwebtoken</groupId>
			<artifactId>jjwt</artifactId>
			<version>${jsonwebtoken.version}</version>
			<exclusions>
				<exclusion>
					<groupId>com.fasterxml.jackson.core</groupId>
					<artifactId>jackson-core</artifactId>
				</exclusion>
				<exclusion>
					<groupId>com.fasterxml.jackson.core</groupId>
					<artifactId>jackson-annotations</artifactId>
				</exclusion>
				<exclusion>
					<groupId>com.fasterxml.jackson.core</groupId>
					<artifactId>jackson-databind</artifactId>
				</exclusion>
			</exclusions>
		</dependency>

		<!-- Jackson databind: provided -->
		<dependency>
			<groupId>com.fasterxml.jackson.core</groupId>
			<artifactId>jackson-databind</artifactId>
			<version>${jackson.version}</version>
			<scope>provided</scope>
		</dependency>

		<!-- Test -->
		<dependency>
			<groupId>junit</groupId>
			<artifactId>junit</artifactId>
			<scope>test</scope>
		</dependency>

	</dependencies>

	<build>
		<plugins>

			<!-- JDK9 Automatic-Module-Name -->
			<plugin>
				<groupId>org.apache.maven.plugins</groupId>
				<artifactId>maven-jar-plugin</artifactId>
				<configuration>
					<archive>
						<manifestEntries>
							<Automatic-Module-Name>com.holonplatform.auth.jwt</Automatic-Module-Name>
						</manifestEntries>
					</archive>
				</configuration>
			</plugin>

			<plugin>
				<groupId>org.jacoco</groupId>
				<artifactId>jacoco-maven-plugin</artifactId>
				<configuration>
					<excludes>
						<exclude>**/holonplatform/auth/jwt/JwtConfiguration$**</exclude>
					</excludes>
				</configuration>
			</plugin>
		</plugins>
	</build>

</project><|MERGE_RESOLUTION|>--- conflicted
+++ resolved
@@ -1,107 +1,103 @@
-<project xmlns="http://maven.apache.org/POM/4.0.0"
-	xmlns:xsi="http://www.w3.org/2001/XMLSchema-instance"
-	xsi:schemaLocation="http://maven.apache.org/POM/4.0.0 http://maven.apache.org/xsd/maven-4.0.0.xsd">
-	<modelVersion>4.0.0</modelVersion>
-
-	<parent>
-		<groupId>com.holon-platform.core</groupId>
+<project xmlns="http://maven.apache.org/POM/4.0.0"
+	xmlns:xsi="http://www.w3.org/2001/XMLSchema-instance"
+	xsi:schemaLocation="http://maven.apache.org/POM/4.0.0 http://maven.apache.org/xsd/maven-4.0.0.xsd">
+	<modelVersion>4.0.0</modelVersion>
+
+	<parent>
+		<groupId>com.holon-platform.core</groupId>
 		<artifactId>holon-root</artifactId>
-<<<<<<< HEAD
 		<version>5.2.0-SNAPSHOT</version>
-=======
-		<version>5.1.2-SNAPSHOT</version>
->>>>>>> 2f9a2601
-	</parent>
-
-	<artifactId>holon-auth-jwt</artifactId>
-	<packaging>jar</packaging>
-
-	<name>${project.groupId}:${project.artifactId}</name>
-	<description>Holon Authentication and Authorization: JWT support</description>
-
-	<url>https://holon-platform.com</url>
-
-	<properties>
-		<!-- JWT -->
-		<jsonwebtoken.version>0.9.0</jsonwebtoken.version>
-
-		<!-- Jackson (provided) -->
-		<jackson.version>2.9.1</jackson.version>
-	</properties>
-
-	<dependencies>
-
-		<!-- Holon Auth -->
-		<dependency>
-			<groupId>com.holon-platform.core</groupId>
-			<artifactId>holon-auth</artifactId>
-			<version>${project.version}</version>
-		</dependency>
-
-		<!-- JWT -->
-		<dependency>
-			<groupId>io.jsonwebtoken</groupId>
-			<artifactId>jjwt</artifactId>
-			<version>${jsonwebtoken.version}</version>
-			<exclusions>
-				<exclusion>
-					<groupId>com.fasterxml.jackson.core</groupId>
-					<artifactId>jackson-core</artifactId>
-				</exclusion>
-				<exclusion>
-					<groupId>com.fasterxml.jackson.core</groupId>
-					<artifactId>jackson-annotations</artifactId>
-				</exclusion>
-				<exclusion>
-					<groupId>com.fasterxml.jackson.core</groupId>
-					<artifactId>jackson-databind</artifactId>
-				</exclusion>
-			</exclusions>
-		</dependency>
-
-		<!-- Jackson databind: provided -->
-		<dependency>
-			<groupId>com.fasterxml.jackson.core</groupId>
-			<artifactId>jackson-databind</artifactId>
-			<version>${jackson.version}</version>
-			<scope>provided</scope>
-		</dependency>
-
-		<!-- Test -->
-		<dependency>
-			<groupId>junit</groupId>
-			<artifactId>junit</artifactId>
-			<scope>test</scope>
-		</dependency>
-
-	</dependencies>
-
-	<build>
-		<plugins>
-
-			<!-- JDK9 Automatic-Module-Name -->
-			<plugin>
-				<groupId>org.apache.maven.plugins</groupId>
-				<artifactId>maven-jar-plugin</artifactId>
-				<configuration>
-					<archive>
-						<manifestEntries>
-							<Automatic-Module-Name>com.holonplatform.auth.jwt</Automatic-Module-Name>
-						</manifestEntries>
-					</archive>
-				</configuration>
-			</plugin>
-
-			<plugin>
-				<groupId>org.jacoco</groupId>
-				<artifactId>jacoco-maven-plugin</artifactId>
-				<configuration>
-					<excludes>
-						<exclude>**/holonplatform/auth/jwt/JwtConfiguration$**</exclude>
-					</excludes>
-				</configuration>
-			</plugin>
-		</plugins>
-	</build>
-
+	</parent>
+
+	<artifactId>holon-auth-jwt</artifactId>
+	<packaging>jar</packaging>
+
+	<name>${project.groupId}:${project.artifactId}</name>
+	<description>Holon Authentication and Authorization: JWT support</description>
+
+	<url>https://holon-platform.com</url>
+
+	<properties>
+		<!-- JWT -->
+		<jsonwebtoken.version>0.9.0</jsonwebtoken.version>
+
+		<!-- Jackson (provided) -->
+		<jackson.version>2.9.1</jackson.version>
+	</properties>
+
+	<dependencies>
+
+		<!-- Holon Auth -->
+		<dependency>
+			<groupId>com.holon-platform.core</groupId>
+			<artifactId>holon-auth</artifactId>
+			<version>${project.version}</version>
+		</dependency>
+
+		<!-- JWT -->
+		<dependency>
+			<groupId>io.jsonwebtoken</groupId>
+			<artifactId>jjwt</artifactId>
+			<version>${jsonwebtoken.version}</version>
+			<exclusions>
+				<exclusion>
+					<groupId>com.fasterxml.jackson.core</groupId>
+					<artifactId>jackson-core</artifactId>
+				</exclusion>
+				<exclusion>
+					<groupId>com.fasterxml.jackson.core</groupId>
+					<artifactId>jackson-annotations</artifactId>
+				</exclusion>
+				<exclusion>
+					<groupId>com.fasterxml.jackson.core</groupId>
+					<artifactId>jackson-databind</artifactId>
+				</exclusion>
+			</exclusions>
+		</dependency>
+
+		<!-- Jackson databind: provided -->
+		<dependency>
+			<groupId>com.fasterxml.jackson.core</groupId>
+			<artifactId>jackson-databind</artifactId>
+			<version>${jackson.version}</version>
+			<scope>provided</scope>
+		</dependency>
+
+		<!-- Test -->
+		<dependency>
+			<groupId>junit</groupId>
+			<artifactId>junit</artifactId>
+			<scope>test</scope>
+		</dependency>
+
+	</dependencies>
+
+	<build>
+		<plugins>
+
+			<!-- JDK9 Automatic-Module-Name -->
+			<plugin>
+				<groupId>org.apache.maven.plugins</groupId>
+				<artifactId>maven-jar-plugin</artifactId>
+				<configuration>
+					<archive>
+						<manifestEntries>
+							<Automatic-Module-Name>com.holonplatform.auth.jwt</Automatic-Module-Name>
+						</manifestEntries>
+					</archive>
+				</configuration>
+			</plugin>
+
+			<plugin>
+				<groupId>org.jacoco</groupId>
+				<artifactId>jacoco-maven-plugin</artifactId>
+				<configuration>
+					<excludes>
+						<exclude>**/holonplatform/auth/jwt/JwtConfiguration$**</exclude>
+					</excludes>
+				</configuration>
+			</plugin>
+		</plugins>
+	</build>
+
 </project>