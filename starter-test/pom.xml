<project xmlns="http://maven.apache.org/POM/4.0.0" xmlns:xsi="http://www.w3.org/2001/XMLSchema-instance" xsi:schemaLocation="http://maven.apache.org/POM/4.0.0 http://maven.apache.org/xsd/maven-4.0.0.xsd">
	<modelVersion>4.0.0</modelVersion>

	<parent>
		<groupId>com.holon-platform.core</groupId>
		<artifactId>holon-root</artifactId>
<<<<<<< HEAD
		<version>5.2.0-SNAPSHOT</version>
=======
		<version>5.1.2-SNAPSHOT</version>
>>>>>>> 2f9a2601
	</parent>

	<artifactId>holon-starter-test</artifactId>
	<packaging>jar</packaging>

	<name>${project.groupId}:${project.artifactId}</name>
	<description>Holon Spring Boot starter for test dependencies</description>

	<url>https://holon-platform.com</url>

	<dependencies>

		<!-- Spring Boot -->
		<dependency>
			<groupId>org.springframework.boot</groupId>
			<artifactId>spring-boot-test</artifactId>
			<version>${spring.boot.version}</version>
			<exclusions>
				<exclusion>
					<groupId>org.springframework</groupId>
					<artifactId>spring-core</artifactId>
				</exclusion>
				<exclusion>
					<groupId>org.springframework</groupId>
					<artifactId>spring-context</artifactId>
				</exclusion>
				<exclusion>
					<groupId>org.springframework</groupId>
					<artifactId>spring-test</artifactId>
				</exclusion>
			</exclusions>
		</dependency>

		<dependency>
			<groupId>org.springframework.boot</groupId>
			<artifactId>spring-boot-test-autoconfigure</artifactId>
			<version>${spring.boot.version}</version>
		</dependency>

		<!-- Spring -->
		<dependency>
			<groupId>org.springframework</groupId>
			<artifactId>spring-test</artifactId>
			<version>${spring.version}</version>
			<exclusions>
				<exclusion>
					<groupId>commons-logging</groupId>
					<artifactId>commons-logging</artifactId>
				</exclusion>
			</exclusions>
		</dependency>

		<!-- JUnit -->
		<dependency>
			<groupId>junit</groupId>
			<artifactId>junit</artifactId>
		</dependency>

		<!-- Mockito -->
		<dependency>
			<groupId>org.mockito</groupId>
			<artifactId>mockito-core</artifactId>
		</dependency>

	</dependencies>

</project><|MERGE_RESOLUTION|>--- conflicted
+++ resolved
@@ -1,78 +1,74 @@
-<project xmlns="http://maven.apache.org/POM/4.0.0" xmlns:xsi="http://www.w3.org/2001/XMLSchema-instance" xsi:schemaLocation="http://maven.apache.org/POM/4.0.0 http://maven.apache.org/xsd/maven-4.0.0.xsd">
-	<modelVersion>4.0.0</modelVersion>
-
-	<parent>
-		<groupId>com.holon-platform.core</groupId>
+<project xmlns="http://maven.apache.org/POM/4.0.0" xmlns:xsi="http://www.w3.org/2001/XMLSchema-instance" xsi:schemaLocation="http://maven.apache.org/POM/4.0.0 http://maven.apache.org/xsd/maven-4.0.0.xsd">
+	<modelVersion>4.0.0</modelVersion>
+
+	<parent>
+		<groupId>com.holon-platform.core</groupId>
 		<artifactId>holon-root</artifactId>
-<<<<<<< HEAD
 		<version>5.2.0-SNAPSHOT</version>
-=======
-		<version>5.1.2-SNAPSHOT</version>
->>>>>>> 2f9a2601
-	</parent>
-
-	<artifactId>holon-starter-test</artifactId>
-	<packaging>jar</packaging>
-
-	<name>${project.groupId}:${project.artifactId}</name>
-	<description>Holon Spring Boot starter for test dependencies</description>
-
-	<url>https://holon-platform.com</url>
-
-	<dependencies>
-
-		<!-- Spring Boot -->
-		<dependency>
-			<groupId>org.springframework.boot</groupId>
-			<artifactId>spring-boot-test</artifactId>
-			<version>${spring.boot.version}</version>
-			<exclusions>
-				<exclusion>
-					<groupId>org.springframework</groupId>
-					<artifactId>spring-core</artifactId>
-				</exclusion>
-				<exclusion>
-					<groupId>org.springframework</groupId>
-					<artifactId>spring-context</artifactId>
-				</exclusion>
-				<exclusion>
-					<groupId>org.springframework</groupId>
-					<artifactId>spring-test</artifactId>
-				</exclusion>
-			</exclusions>
-		</dependency>
-
-		<dependency>
-			<groupId>org.springframework.boot</groupId>
-			<artifactId>spring-boot-test-autoconfigure</artifactId>
-			<version>${spring.boot.version}</version>
-		</dependency>
-
-		<!-- Spring -->
-		<dependency>
-			<groupId>org.springframework</groupId>
-			<artifactId>spring-test</artifactId>
-			<version>${spring.version}</version>
-			<exclusions>
-				<exclusion>
-					<groupId>commons-logging</groupId>
-					<artifactId>commons-logging</artifactId>
-				</exclusion>
-			</exclusions>
-		</dependency>
-
-		<!-- JUnit -->
-		<dependency>
-			<groupId>junit</groupId>
-			<artifactId>junit</artifactId>
-		</dependency>
-
-		<!-- Mockito -->
-		<dependency>
-			<groupId>org.mockito</groupId>
-			<artifactId>mockito-core</artifactId>
-		</dependency>
-
-	</dependencies>
-
+	</parent>
+
+	<artifactId>holon-starter-test</artifactId>
+	<packaging>jar</packaging>
+
+	<name>${project.groupId}:${project.artifactId}</name>
+	<description>Holon Spring Boot starter for test dependencies</description>
+
+	<url>https://holon-platform.com</url>
+
+	<dependencies>
+
+		<!-- Spring Boot -->
+		<dependency>
+			<groupId>org.springframework.boot</groupId>
+			<artifactId>spring-boot-test</artifactId>
+			<version>${spring.boot.version}</version>
+			<exclusions>
+				<exclusion>
+					<groupId>org.springframework</groupId>
+					<artifactId>spring-core</artifactId>
+				</exclusion>
+				<exclusion>
+					<groupId>org.springframework</groupId>
+					<artifactId>spring-context</artifactId>
+				</exclusion>
+				<exclusion>
+					<groupId>org.springframework</groupId>
+					<artifactId>spring-test</artifactId>
+				</exclusion>
+			</exclusions>
+		</dependency>
+
+		<dependency>
+			<groupId>org.springframework.boot</groupId>
+			<artifactId>spring-boot-test-autoconfigure</artifactId>
+			<version>${spring.boot.version}</version>
+		</dependency>
+
+		<!-- Spring -->
+		<dependency>
+			<groupId>org.springframework</groupId>
+			<artifactId>spring-test</artifactId>
+			<version>${spring.version}</version>
+			<exclusions>
+				<exclusion>
+					<groupId>commons-logging</groupId>
+					<artifactId>commons-logging</artifactId>
+				</exclusion>
+			</exclusions>
+		</dependency>
+
+		<!-- JUnit -->
+		<dependency>
+			<groupId>junit</groupId>
+			<artifactId>junit</artifactId>
+		</dependency>
+
+		<!-- Mockito -->
+		<dependency>
+			<groupId>org.mockito</groupId>
+			<artifactId>mockito-core</artifactId>
+		</dependency>
+
+	</dependencies>
+
 </project>